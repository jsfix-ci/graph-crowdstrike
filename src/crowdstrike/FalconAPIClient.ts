import fetch, { RequestInfo, RequestInit } from 'node-fetch';
import { retry } from '@lifeomic/attempt';

import { URLSearchParams } from 'url';

import {
  Device,
  DeviceIdentifier,
  OAuth2ClientCredentials,
  OAuth2Token,
  PaginationMeta,
  PaginationParams,
  PreventionPolicy,
  QueryParams,
  RateLimitConfig,
  RateLimitState,
  ResourcesResponse,
  Vulnerability,
} from './types';
import {
  IntegrationLogger,
  IntegrationProviderAPIError,
  IntegrationProviderAuthenticationError,
  IntegrationProviderAuthorizationError,
} from '@jupiterone/integration-sdk-core';

function getUnixTimeNow() {
  return Date.now() / 1000;
}

async function sleep(ms) {
  return new Promise((resolve) => setTimeout(resolve, ms));
}

export const DEFAULT_RATE_LIMIT_CONFIG: RateLimitConfig = {
  reserveLimit: 30,
  cooldownPeriod: 1000,
};

type AttemptOptions = {
  maxAttempts: number;
  delay: number;
  timeout: number;
  factor: number;
};

export const DEFAULT_ATTEMPT_OPTIONS = {
  maxAttempts: 5,
  delay: 30_000,
  timeout: 180_000,
  factor: 2,
};

export type FalconAPIClientConfig = {
  credentials: OAuth2ClientCredentials;
  logger: IntegrationLogger;
  attemptOptions?: AttemptOptions;
};

export type FalconAPIResourceIterationCallback<T> = (
  resources: T[],
) => boolean | void | Promise<boolean | void>;

export class FalconAPIClient {
  private credentials: OAuth2ClientCredentials;
  private token: OAuth2Token | undefined;
  private logger: IntegrationLogger;
  private readonly rateLimitConfig: RateLimitConfig = DEFAULT_RATE_LIMIT_CONFIG;
  private rateLimitState: RateLimitState;
  private attemptOptions: AttemptOptions;

  constructor({ credentials, logger, attemptOptions }: FalconAPIClientConfig) {
    this.credentials = credentials;
    this.logger = logger;
    this.attemptOptions = attemptOptions ?? DEFAULT_ATTEMPT_OPTIONS;
  }

  public async authenticate(): Promise<OAuth2Token> {
    if (!this.token || !isValidToken(this.token)) {
      this.token = await this.requestOAuth2Token();
    }
    return this.token;
  }

  /**
   * Iterates the detected devices by listing the AIDs and then fetching the
   * device details, providing pages of the collection to the provided callback.
   *
   * The scroll API is used because it has no limitation on the number of
   * records it will return. However, note the scroll offset value expires after
   * 2 minutes. The device details request time combined with the callback
   * processing time, per page, must be less.
   *
   * @returns Promise
   */
  public async iterateDevices(input: {
    callback: FalconAPIResourceIterationCallback<Device>;
    query?: QueryParams;
  }): Promise<void> {
    return this.paginateResources<DeviceIdentifier>({
      callback: async (deviceIds) => {
        if (deviceIds.length) {
          // If the scroll lists _no_ recent devices, we don't want to send a malformed request to https://api.crowdstrike.com/devices/entities/devices/v1?
          return await input.callback(await this.fetchDevices(deviceIds));
        }
      },
      query: input.query,
      resourcePath: '/devices/queries/devices-scroll/v1',
    });
  }

  /**
   * Iterates the known device vulnerabilities, providing pages
   * of the collection based on the provided query to the provided callback.
   *
   * @param input
   * @returns Promise
   */
  public async iterateVulnerabilities(input: {
    callBack: FalconAPIResourceIterationCallback<Vulnerability>;
    query?: QueryParams;
  }): Promise<void> {
    return this.paginateResources<Vulnerability>({
      callback: input.callBack,
      query: input.query,
      resourcePath: '/spotlight/combined/vulnerabilities/v1',
    });
  }

  /**
   * Iterates prevention policies using the "combined" API, providing pages of
   * the collection to the provided callback.
   *
   * @returns Promise
   */
  public async iteratePreventionPolicies(input: {
    callback: FalconAPIResourceIterationCallback<PreventionPolicy>;
  }): Promise<void> {
    return this.paginateResources<PreventionPolicy>({
      callback: input.callback,
      resourcePath: '/policy/combined/prevention/v1',
    });
  }

  /**
   * Iterates prevention policy member ids, providing pages of the collection
   * to the provided callback. Based on the provided policy id.
   * @param input
   */
  public async iteratePreventionPolicyMemberIds(input: {
    callback: FalconAPIResourceIterationCallback<DeviceIdentifier>;
    policyId: string;
  }): Promise<void> {
    return this.paginateResources<DeviceIdentifier>({
      callback: input.callback,
      resourcePath: '/policy/queries/prevention-members/v1',
      query: { id: input.policyId },
    });
  }

  private async fetchDevices(ids: string[]): Promise<Device[]> {
    const params = new URLSearchParams();
    for (const aid of ids) {
      params.append('ids', aid);
    }

    const response = await this.executeAPIRequestWithRetries<
      ResourcesResponse<Device>
    >(`https://api.crowdstrike.com/devices/entities/devices/v1?${params}`, {
      method: 'GET',
      headers: {
        accept: 'application/json',
      },
    });

    return response.resources;
  }

  private async paginateResources<ResourceType>({
    callback,
    resourcePath,
    query,
  }: {
    callback: FalconAPIResourceIterationCallback<ResourceType>;
    resourcePath: string;
    query?: QueryParams;
  }): Promise<void> {
    let seen: number = 0;
    let total: number = 0;
    let finished = false;

    let paginationParams: PaginationParams | undefined = undefined;

    do {
      const url = `https://api.crowdstrike.com${resourcePath}?${toQueryString(
        paginationParams,
        query,
      )}`;

      this.logger.info({ requestUrl: url, paginationParams });
      const response: ResourcesResponse<ResourceType> =
        await this.executeAPIRequestWithRetries<
          ResourcesResponse<ResourceType>
        >(url, {
          method: 'GET',
          headers: {
            accept: 'application/json',
          },
        });

      await callback(response.resources);

      this.logger.info(
        {
          pagination: response.meta,
          resourcesLength: response.resources.length,
        },
        'pagination response details',
      );

      paginationParams = response.meta.pagination as PaginationMeta;
      seen += response.resources.length;
      total = paginationParams.total!;
      finished = seen === 0 || seen >= total;

      this.logger.info(
        { seen, total, finished },
        'post-request pagination state',
      );
    } while (!finished);
  }

  private async requestOAuth2Token(): Promise<OAuth2Token> {
    this.logger.info('Fetching new access token');

    const params = new URLSearchParams();
    params.append('client_id', this.credentials.clientId);
    params.append('client_secret', this.credentials.clientSecret);

    const authRequestAttempt = async () => {
      const endpoint = 'https://api.crowdstrike.com/oauth2/token';
      const response = await fetch(endpoint, {
        method: 'POST',
        headers: {
          accept: 'application/json',
        },
        body: params,
      });

      if (response.ok) {
        return response.json();
      } else {
        throw new IntegrationProviderAPIError({
          status: response.status,
          statusText: response.statusText,
          endpoint,
        });
      }
    };

    const response = await retry(authRequestAttempt, {
      ...this.attemptOptions,
      handleError: (error, attemptContext) => {
        if (error.status === 403) {
          throw new IntegrationProviderAuthenticationError({
            status: error.status,
            statusText: error.statusText,
            endpoint: error.endpoint,
          });
        }

        this.logger.warn(
          { attemptContext, error },
          `Hit a possibly recoverable error when authenticating. Waiting before trying again.`,
        );
      },
    });

    const expiresAt = getUnixTimeNow() + response.expires_in;
    this.logger.info(
      {
        expiresAt,
        expires_in: response.expires_in,
      },
      'Fetched new access token',
    );
    return {
      token: response.access_token,
      expiresAt,
    };
  }

  private async executeAPIRequestWithRetries<T>(
    requestUrl: RequestInfo,
    init: RequestInit,
<<<<<<< HEAD
  ): Promise<T> {
    await this.authenticate();

    /**
     * This is the logic to be retried in the case of an error.
     */
    const requestAttempt = async () => {
      const response = await fetch(requestUrl, {
        ...init,
        headers: {
          ...init.headers,
          authorization: `bearer ${this.token!.token}`,
        },
      });
=======
  ): Promise<ResponseType> {
    const apiResponse = await this.executeAPIRequestWithRateLimitRetries({
      url: info as string,
      exec: () => fetch(info, init),
    });

    if (apiResponse.status >= 400) {
      const err = new Error(
        `API request error for ${info}: ${apiResponse.statusText}`,
      );
      Object.assign(err, {
        code: apiResponse.status,
        statusText: apiResponse.statusText,
      });
      throw err;
    }

    return apiResponse.response.json();
  }

  private async executeAPIRequestWithRateLimitRetries<T>(
    request: APIRequest,
  ): Promise<APIResponse> {
    let attempts = 0;
    let rateLimitState: RateLimitState;

    do {
      const response = await request.exec();
>>>>>>> 3571b690

      this.rateLimitState = {
        limitRemaining: Number(response.headers.get('X-RateLimit-Remaining')),
        perMinuteLimit: Number(response.headers.get('X-RateLimit-Limit')),
        retryAfter:
          response.headers.get('X-RateLimit-RetryAfter') &&
          Number(response.headers.get('X-RateLimit-RetryAfter')),
      };

      if (response.ok) {
        return response.json() as T;
      }

      if (response.status === 401) {
        throw new IntegrationProviderAuthenticationError({
          status: response.status,
          statusText: response.statusText,
          endpoint: requestUrl,
        });
      }
      if (response.status === 403) {
        throw new IntegrationProviderAuthorizationError({
          status: response.status,
          statusText: response.statusText,
          endpoint: requestUrl,
        });
      }

      throw new IntegrationProviderAPIError({
        status: response.status,
        statusText: response.statusText,
        endpoint: requestUrl,
      });
    };

    return retry(requestAttempt, {
      ...this.attemptOptions,
      handleError: async (error, attemptContext) => {
        this.logger.debug(
          { error, attemptContext },
          'Error being handled in handleError.',
        );

        if (error.status === 401) {
          if (attemptContext.attemptNum > 1) {
            attemptContext.abort();
          } else {
            await this.authenticate();
          }
        }
        if (error.status === 403) {
          attemptContext.abort();
        }
        if (error.status === 429) {
          await this.handle429Error();
        }

        this.logger.warn(
          { attemptContext, error },
          `Hit a possibly recoverable error when requesting data. Waiting before trying again.`,
        );
      },
    });
  }

  private async handle429Error() {
    const unixTimeNow = getUnixTimeNow();
    /**
     * We have seen in the wild that waiting until the
     * `x-ratelimit-retryafter` unix timestamp before retrying requests
     * does often still result in additional 429 errors. This may be caused
     * by incorrect logic on the API server, out-of-sync clocks between
     * client and server, or something else. However, we have seen that
     * waiting an additional minute does result in successful invocations.
     *
     * `timeToSleepInSeconds` adds 60s to the `retryAfter` property, but
     * may be reduced in the future.
     */
    const timeToSleepInSeconds = this.rateLimitState.retryAfter
      ? this.rateLimitState.retryAfter + 60 - unixTimeNow
      : 0;
    this.logger.info(
      {
        unixTimeNow,
        timeToSleepInSeconds,
        rateLimitState: this.rateLimitState,
        rateLimitConfig: this.rateLimitConfig,
      },
      'Encountered 429 response. Waiting to retry request.',
    );
    await sleep(timeToSleepInSeconds * 1000);

    if (
      this.rateLimitState.limitRemaining &&
      this.rateLimitState.limitRemaining <= this.rateLimitConfig.reserveLimit
    ) {
      this.logger.info(
        {
          rateLimitState: this.rateLimitState,
          rateLimitConfig: this.rateLimitConfig,
        },
        'Rate limit remaining is less than reserve limit. Waiting for cooldown period.',
      );
      await sleep(this.rateLimitConfig.cooldownPeriod);
    }
  }
}

function isValidToken(token: OAuth2Token): boolean {
  return token && token.expiresAt > getUnixTimeNow();
}

function toQueryString(
  pagination?: {
    limit?: number;
    offset?: number | string;
    after?: number | string;
  },
  queryParams?: object,
): URLSearchParams {
  const params = new URLSearchParams();

  if (pagination) {
    if (typeof pagination.limit === 'number') {
      params.append('limit', String(pagination.limit));
    }
    if (pagination.offset !== undefined) {
      params.append('offset', String(pagination.offset));
    }
    if (pagination.after !== undefined) {
      params.append('after', String(pagination.after));
    }
  }

  if (queryParams) {
    for (const e of Object.entries(queryParams)) {
      params.append(e[0], String(e[1]));
    }
  }

  return params;
}<|MERGE_RESOLUTION|>--- conflicted
+++ resolved
@@ -261,6 +261,9 @@
     const response = await retry(authRequestAttempt, {
       ...this.attemptOptions,
       handleError: (error, attemptContext) => {
+        if (error.status === 400) {
+          attemptContext.abort();
+        }
         if (error.status === 403) {
           throw new IntegrationProviderAuthenticationError({
             status: error.status,
@@ -293,7 +296,6 @@
   private async executeAPIRequestWithRetries<T>(
     requestUrl: RequestInfo,
     init: RequestInit,
-<<<<<<< HEAD
   ): Promise<T> {
     await this.authenticate();
 
@@ -308,36 +310,6 @@
           authorization: `bearer ${this.token!.token}`,
         },
       });
-=======
-  ): Promise<ResponseType> {
-    const apiResponse = await this.executeAPIRequestWithRateLimitRetries({
-      url: info as string,
-      exec: () => fetch(info, init),
-    });
-
-    if (apiResponse.status >= 400) {
-      const err = new Error(
-        `API request error for ${info}: ${apiResponse.statusText}`,
-      );
-      Object.assign(err, {
-        code: apiResponse.status,
-        statusText: apiResponse.statusText,
-      });
-      throw err;
-    }
-
-    return apiResponse.response.json();
-  }
-
-  private async executeAPIRequestWithRateLimitRetries<T>(
-    request: APIRequest,
-  ): Promise<APIResponse> {
-    let attempts = 0;
-    let rateLimitState: RateLimitState;
-
-    do {
-      const response = await request.exec();
->>>>>>> 3571b690
 
       this.rateLimitState = {
         limitRemaining: Number(response.headers.get('X-RateLimit-Remaining')),
